import { expect } from 'chai'

/* Imports: External */
import { Contract, ContractFactory, utils } from 'ethers'
import { predeploys, getContractInterface } from '@metis.io/contracts'
import { Direction } from './shared/watcher-utils'

/* Imports: Internal */
import l1SimpleStorageJson from '../artifacts/contracts/SimpleStorage.sol/SimpleStorage.json'
import l2SimpleStorageJson from '../artifacts-ovm/contracts/SimpleStorage.sol/SimpleStorage.json'
import l2ReverterJson from '../artifacts-ovm/contracts/Reverter.sol/Reverter.json'
import { OptimismEnv } from './shared/env'

describe('Basic L1<>L2 Communication', async () => {
  let Factory__L1SimpleStorage: ContractFactory
  let Factory__L2SimpleStorage: ContractFactory
  let Factory__L2Reverter: ContractFactory
  let L1SimpleStorage: Contract
  let L2SimpleStorage: Contract
  let L2Reverter: Contract
  let env: OptimismEnv

  before(async () => {
    env = await OptimismEnv.new()
    Factory__L1SimpleStorage = new ContractFactory(
      l1SimpleStorageJson.abi,
      l1SimpleStorageJson.bytecode,
      env.l1Wallet
    )
    Factory__L2SimpleStorage = new ContractFactory(
      l2SimpleStorageJson.abi,
      l2SimpleStorageJson.bytecode,
      env.l2Wallet
    )
    Factory__L2Reverter = new ContractFactory(
      l2ReverterJson.abi,
      l2ReverterJson.bytecode,
      env.l2Wallet
    )
  })

  beforeEach(async () => {
    L1SimpleStorage = await Factory__L1SimpleStorage.deploy()
    await L1SimpleStorage.deployTransaction.wait()
    L2SimpleStorage = await Factory__L2SimpleStorage.deploy()
    await L2SimpleStorage.deployTransaction.wait()
    L2Reverter = await Factory__L2Reverter.deploy()
    await L2Reverter.deployTransaction.wait()
  })

<<<<<<< HEAD
  it('should withdraw from L2 -> L1', async () => {
    const value = `0x${'77'.repeat(32)}`
=======
  describe('L2 => L1', () => {
    it('should be able to perform a withdrawal from L2 -> L1', async () => {
      const value = `0x${'77'.repeat(32)}`
>>>>>>> d3709028

      // Send L2 -> L1 message.
      const transaction = await env.l2Messenger.sendMessage(
        L1SimpleStorage.address,
        L1SimpleStorage.interface.encodeFunctionData('setValue', [value]),
        5000000
      )

      await env.waitForXDomainTransaction(transaction, Direction.L2ToL1)

      expect(await L1SimpleStorage.msgSender()).to.equal(
        env.l1Messenger.address
      )
      expect(await L1SimpleStorage.xDomainSender()).to.equal(
        env.l2Wallet.address
      )
      expect(await L1SimpleStorage.value()).to.equal(value)
      expect((await L1SimpleStorage.totalCount()).toNumber()).to.equal(1)
    })
  })

  describe('L1 => L2', () => {
    it('should deposit from L1 -> L2', async () => {
      const value = `0x${'42'.repeat(32)}`

    // Send L1 -> L2 message.
    const transaction = await env.l1Messenger.sendMessageViaChainId(
      420,
      L2SimpleStorage.address,
      L2SimpleStorage.interface.encodeFunctionData('setValue', [value]),
      5000000
    )

      await env.waitForXDomainTransaction(transaction, Direction.L1ToL2)

      expect(await L2SimpleStorage.msgSender()).to.equal(
        env.l2Messenger.address
      )
      expect(await L2SimpleStorage.xDomainSender()).to.equal(
        env.l1Wallet.address
      )
      expect(await L2SimpleStorage.value()).to.equal(value)
      expect((await L2SimpleStorage.totalCount()).toNumber()).to.equal(1)
    })

    it('should have a receipt with a status of 1 for a successful message', async () => {
      const value = `0x${'42'.repeat(32)}`

      // Send L1 -> L2 message.
      const transaction = await env.l1Messenger.sendMessageViaChainId(
      	420,
        L2SimpleStorage.address,
        L2SimpleStorage.interface.encodeFunctionData('setValue', [value]),
        5000000
      )

      const { remoteReceipt } = await env.waitForXDomainTransaction(
        transaction,
        Direction.L1ToL2
      )

      expect(remoteReceipt.status).to.equal(1)
    })

    it('should have a receipt with a status of 0 for a failed message', async () => {
      // Send L1 -> L2 message.
      const transaction = await env.l1Messenger.sendMessageViaChainId(
      	420,
        L2Reverter.address,
        L2Reverter.interface.encodeFunctionData('doRevert', []),
        5000000
      )

      const { remoteReceipt } = await env.waitForXDomainTransaction(
        transaction,
        Direction.L1ToL2
      )

      expect(remoteReceipt.status).to.equal(0)
    })

    it('should have a receipt with a status of 0 for messages sent to 0x42... addresses', async () => {
      // This call is fine but will give a status of 0.
      const transaction = await env.l1Messenger.sendMessageViaChainId(
      	420,
        predeploys.Lib_AddressManager,
        getContractInterface(
          'Lib_AddressManager'
        ).encodeFunctionData('getAddress', ['whatever']),
        5000000
      )

      const { remoteReceipt } = await env.waitForXDomainTransaction(
        transaction,
        Direction.L1ToL2
      )

      expect(remoteReceipt.status).to.equal(0)
    })

    it('should have a receipt with a status of 0 for messages sent to 0xdead... addresses', async () => {
      const transaction = await env.l1Messenger.sendMessageViaChainId(
      	420,
        '0xDeadDeAddeAddEAddeadDEaDDEAdDeaDDeAD0000',
        '0x',
        5000000
      )

      const { remoteReceipt } = await env.waitForXDomainTransaction(
        transaction,
        Direction.L1ToL2
      )

      expect(remoteReceipt.status).to.equal(0)
    })
  })
})<|MERGE_RESOLUTION|>--- conflicted
+++ resolved
@@ -48,14 +48,9 @@
     await L2Reverter.deployTransaction.wait()
   })
 
-<<<<<<< HEAD
-  it('should withdraw from L2 -> L1', async () => {
-    const value = `0x${'77'.repeat(32)}`
-=======
   describe('L2 => L1', () => {
     it('should be able to perform a withdrawal from L2 -> L1', async () => {
       const value = `0x${'77'.repeat(32)}`
->>>>>>> d3709028
 
       // Send L2 -> L1 message.
       const transaction = await env.l2Messenger.sendMessage(
