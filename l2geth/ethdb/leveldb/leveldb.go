--- conflicted
+++ resolved
@@ -101,11 +101,6 @@
 		WriteBuffer:            cache / 4 * opt.MiB, // Two of these are used internally
 		Filter:                 filter.NewBloomFilter(10),
 		DisableSeeksCompaction: true,
-<<<<<<< HEAD
-		//todo 20220212 miss tire
-		DisableBlockCache: false,
-=======
->>>>>>> b160a294
 	})
 	if _, corrupted := err.(*errors.ErrCorrupted); corrupted {
 		db, err = leveldb.RecoverFile(file, nil)
