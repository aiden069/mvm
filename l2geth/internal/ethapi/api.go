--- conflicted
+++ resolved
@@ -887,9 +887,9 @@
 	var data []byte
 	if args.Data != nil {
 		data = []byte(*args.Data)
-  } else if args.Input != nil {
+	} else if args.Input != nil {
 		data = []byte(*args.Input)
-  }
+	}
 
 	// Currently, the blocknumber and timestamp actually refer to the L1BlockNumber and L1Timestamp
 	// attached to each transaction. We need to modify the blocknumber and timestamp to reflect this,
@@ -1114,19 +1114,15 @@
 func (s *PublicBlockChainAPI) EstimateGas(ctx context.Context, args CallArgs, blockNrOrHash *rpc.BlockNumberOrHash) (hexutil.Uint64, error) {
 	bNrOrHash := rpc.BlockNumberOrHashWithNumber(rpc.PendingBlockNumber)
 	if s.b.IsRpcProxySupport() {
-<<<<<<< HEAD
-		blockNrOrHash = rpc.BlockNumberOrHashWithNumber(rpc.LatestBlockNumber)
+		bNrOrHash = rpc.BlockNumberOrHashWithNumber(rpc.LatestBlockNumber)
 	} else {
 		// backup sequencer model check
 		if rpc.LatestBlockNumber > rpc.PendingBlockNumber && rpc.LatestBlockNumber > 0 {
-			blockNrOrHash = rpc.BlockNumberOrHashWithNumber(rpc.LatestBlockNumber)
-		}
-=======
-		bNrOrHash = rpc.BlockNumberOrHashWithNumber(rpc.LatestBlockNumber)
-	}
-  if blockNrOrHash != nil {
+			bNrOrHash = rpc.BlockNumberOrHashWithNumber(rpc.LatestBlockNumber)
+		}
+	}
+	if blockNrOrHash != nil {
 		bNrOrHash = *blockNrOrHash
->>>>>>> ff0658de
 	}
 	return DoEstimateGas(ctx, s.b, args, bNrOrHash, s.b.RPCGasCap())
 }
