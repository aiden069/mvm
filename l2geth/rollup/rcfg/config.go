--- conflicted
+++ resolved
@@ -5,11 +5,6 @@
 	"math/big"
 	"os"
 	"strconv"
-<<<<<<< HEAD
-
-	"github.com/ethereum/go-ethereum/common"
-=======
->>>>>>> 21d3396c
 )
 
 // UsingOVM is used to enable or disable functionality necessary for the OVM.
