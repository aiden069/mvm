--- conflicted
+++ resolved
@@ -13,7 +13,7 @@
     mapping (address => bool) public xDomainWL;
     bool allowAllXDomainSenders;
     string constant public CONFIG_OWNER_KEY = "METIS_MANAGER";
-    
+
     /**********************
      * Function Modifiers *
      **********************/
@@ -25,33 +25,28 @@
         );
         _;
     }
-    
-    
+
+
     constructor(
       address _addressManager,
       uint256 _initialDiscount
     )
       Lib_AddressResolver(_addressManager)
     {
-<<<<<<< HEAD
-      setDiscount(_initialDiscount);
-      setMinL2Gas(400_000);
-=======
       discount = _initialDiscount;
       minL2Gas = 200_000;
->>>>>>> 5b3a684d
       allowAllXDomainSenders = false;
     }
-    
-    
+
+
     function getMinL2Gas() view public override returns (uint256){
       return minL2Gas;
     }
-    
+
     function getDiscount() view public override returns (uint256){
       return discount;
     }
-    
+
     function setDiscount(
         uint256 _discount
     )
@@ -61,7 +56,7 @@
     {
         discount = _discount;
     }
-    
+
     function setMinL2Gas(
         uint256 _minL2Gas
     )
@@ -71,7 +66,7 @@
     {
         minL2Gas = _minL2Gas;
     }
-    
+
     function setWhitelistedXDomainSender(
         address _sender,
         bool _isWhitelisted
@@ -82,7 +77,7 @@
     {
         xDomainWL[_sender] = _isWhitelisted;
     }
-    
+
     function isXDomainSenderAllowed(
         address _sender
     )
@@ -98,7 +93,7 @@
             || xDomainWL[_sender]
         );
     }
-    
+
     function setAllowAllXDomainSenders(
         bool _allowAllXDomainSenders
     )
@@ -108,20 +103,20 @@
     {
         allowAllXDomainSenders = _allowAllXDomainSenders;
     }
-    
-    function processL2SeqGas(address sender, uint256 _chainId) 
+
+    function processL2SeqGas(address sender, uint256 _chainId)
     public payable override {
         require(isXDomainSenderAllowed(sender), "sender is not whitelisted");
         string memory ch = string(abi.encodePacked(uint2str(_chainId),"_MVM_Sequencer"));
-        
+
         address sequencer = resolve(ch);
         require (sequencer != address(0), string(abi.encodePacked("sequencer address not available: ", ch)));
-        
+
         //take the fee
         (bool sent, ) = sequencer.call{value: msg.value}("");
         require(sent, "Failed to send Ether");
     }
-    
+
 
     function uint2str(uint _i) internal pure returns (string memory _uintAsString) {
         if (_i == 0) {
